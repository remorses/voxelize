import { EventEmitter } from "events";

import TWEEN from "@tweenjs/tween.js";

import {
  Camera,
  CameraParams,
  Chat,
  ChatParams,
  Clock,
  Container,
  ContainerParams,
  Controls,
  ControlsParams,
  Debug,
  DebugParams,
  Entities,
  Inputs,
  Loader,
  Network,
  Particles,
  Peers,
  Permission,
  Rendering,
  RenderingParams,
  Settings,
  World,
  Sounds,
  WorldClientParams,
} from "./core";
import { Events } from "./core/events";
import { ECS } from "./libs";

type ClientParams = {
  debug?: Partial<DebugParams>;
  container?: Partial<ContainerParams>;
  rendering?: Partial<RenderingParams>;
  camera?: Partial<CameraParams>;
  controls?: Partial<ControlsParams>;
  world?: Partial<WorldClientParams>;
  chat?: Partial<ChatParams>;
};

class Client extends EventEmitter {
  public id = "";
  public username: string;

  public network: Network | undefined;

  public ecs: ECS;

  public debug: Debug;
  public loader: Loader;
  public container: Container;
  public rendering: Rendering;
  public inputs: Inputs;
  public clock: Clock;
  public controls: Controls;
  public camera: Camera;
  public world: World;
  public peers: Peers<any>;
  public entities: Entities<any>;
  public settings: Settings;
  public particles: Particles;
  public events: Events;
  public sounds: Sounds;
  public chat: Chat;

  public permission: Permission;

  public joined = false;
  public loaded = false;
  public ready = false;

  public connectionPromise: Promise<boolean> | null = null;

  public userData: { [key: string]: any } = {};

  private animationFrame: number;

  constructor(params: ClientParams = {}, permission: Partial<Permission> = {}) {
    super();

    this.permission = new Permission(permission);

    const { container, rendering, camera, controls, world, chat, debug } =
      params;

    this.ecs = new ECS();

    this.loader = new Loader(this);
    this.debug = new Debug(this, debug);
    this.container = new Container(this, container);
    this.rendering = new Rendering(this, rendering);
    this.world = new World(this.loader, world);
    this.camera = new Camera(this, camera);
    this.peers = new Peers(this);
    this.entities = new Entities(this);
    this.chat = new Chat(this, chat);
    this.inputs = new Inputs(this);
    this.clock = new Clock(this);
    this.settings = new Settings(this);
    this.particles = new Particles(this);
    this.events = new Events(this);
    this.sounds = new Sounds(this);
    this.controls = new Controls(this.camera, this.world, controls);
    this.controls.setupListeners(this.container, this.inputs, this.permission);

    // Randomly set an ID to this client.
    const MAX = 10000;
    let index = Math.floor(Math.random() * MAX).toString();
    index =
      new Array(MAX.toString().length - index.length).fill("0").join("") +
      index;
    this.username = `Guest ${index}`;

    // all members has been initialized
    this.emit("initialized");
  }

  connect = async ({
    serverURL,
    reconnectTimeout,
    secret,
  }: {
    serverURL?: string;
    reconnectTimeout?: number;
    secret?: string;
  }) => {
    if (!serverURL) {
      throw new Error("Server URL undefined, cannot connect.");
    }

    const network = new Network(this, {
      reconnectTimeout,
      serverURL,
      secret,
    });
    this.network = network;

    // Register default network interceptors
    this.network
      .cover(this.world)
      .cover(this.entities)
      .cover(this.peers)
      .cover(this.chat)
      .cover(this.events)
      .cover(this.controls);

    this.connectionPromise = new Promise<boolean>((resolve) => {
      network
        .connect()
        .then(() => {
          resolve(true);
        })
        .catch(() => {
          resolve(false);
        });
    });

    return this.connectionPromise;
  };

  disconnect = async () => {
    if (this.network) {
      if (this.joined) {
        this.leave();
      }

      this.network.disconnect();
    }

    if (this.animationFrame) {
      // render one last time to clear things
      this.rendering.render();
      cancelAnimationFrame(this.animationFrame);
    }

    this.joined = false;
    this.network = undefined;
  };

  join = (world: string) => {
    if (this.joined) {
      this.leave();
    }

    this.joined = true;
    this.network.world = world;

    this.network.send({
      type: "JOIN",
      json: {
        world,
        username: this.username,
      },
    });

    this.reset();
    this.run();

    this.emit("join");
  };

  leave = () => {
    if (!this.joined) {
      return;
    }

    this.joined = false;

    this.network.send({
      type: "LEAVE",
      text: this.network?.world,
    });

    this.stop();

    this.emit("leave");
  };

  setID = (id: string) => {
    this.id = id || "";
  };

  setUsername = (username: string) => {
    this.username = username || " ";
  };

  reset = () => {
    this.world.reset();
    this.controls.reset();
  };

  private run = () => {
    const animate = () => {
      this.animationFrame = requestAnimationFrame(animate);
      this.animate();
    };

    animate();
  };

  private stop = () => {
    cancelAnimationFrame(this.animationFrame);
  };

  private animate = () => {
    if (
      !this.network.connected ||
      !this.joined ||
      !this.ready ||
      !this.loaded
    ) {
      return;
    }

    TWEEN.update();

    const delta = this.clock.delta;

    this.camera.update();
<<<<<<< HEAD
    this.controls.update(delta);
    this.world.update(delta);
=======
    this.controls.update();

    const { x, z } = this.controls.getDirection();

    this.world.update(this.controls.position, [x, z], delta);

>>>>>>> 3cdad675
    this.ecs.update();
    this.clock.update();
    this.peers.update();
    this.debug.update();
    this.particles.update();

    this.network.flush();

    this.rendering.render();
  };
}

export { Client };

export * from "./core";
export * from "./libs";
export * from "./types";<|MERGE_RESOLUTION|>--- conflicted
+++ resolved
@@ -260,17 +260,12 @@
     const delta = this.clock.delta;
 
     this.camera.update();
-<<<<<<< HEAD
     this.controls.update(delta);
-    this.world.update(delta);
-=======
-    this.controls.update();
 
     const { x, z } = this.controls.getDirection();
 
     this.world.update(this.controls.position, [x, z], delta);
 
->>>>>>> 3cdad675
     this.ecs.update();
     this.clock.update();
     this.peers.update();
